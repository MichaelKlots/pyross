import  numpy as np
cimport numpy as np
cimport cython

DTYPE   = np.float
ctypedef np.float_t DTYPE_t
@cython.wraparound(False)
@cython.boundscheck(False)
@cython.cdivision(True)
@cython.nonecheck(False)
cdef class SIR:
    """
    Susceptible, Infected, Recovered (SIR)
    Ia: asymptomatic
    Is: symptomatic
    """
    cdef:
        readonly int N, M,
        readonly double alpha, beta, gIa, gIs, fsa
        readonly np.ndarray rp0, Ni, drpdt, CM, FM, CC

    def __init__(self, parameters, M, Ni):
        self.alpha = parameters.get('alpha')                    # fraction of asymptomatic infectives
        self.beta  = parameters.get('beta')                     # infection rate
        self.gIa   = parameters.get('gIa')                      # recovery rate of Ia
        self.gIs   = parameters.get('gIa')                      # recovery rate of Is
        self.fsa   = parameters.get('fsa')                      # the self-isolation parameter

        self.N     = np.sum(Ni)
        self.M     = M
        self.Ni    = np.zeros( self.M, dtype=DTYPE)             # # people in each age-group
        self.Ni    = Ni

        self.CM    = np.zeros( (self.M, self.M), dtype=DTYPE)   # contact matrix C
        self.FM    = np.zeros( self.M, dtype = DTYPE)           # seed function F
        self.drpdt = np.zeros( 3*self.M, dtype=DTYPE)           # right hand side


    cdef rhs(self, rp, tt):
        cdef:
            int N=self.N, M=self.M, i, j
            double alpha=self.alpha, beta=self.beta, gIa=self.gIa, aa, bb
            double fsa=self.fsa, alphab=1-self.alpha,gIs=self.gIs
            double [:] S    = rp[0  :M]
            double [:] Ia   = rp[M  :2*M]
            double [:] Is   = rp[2*M:3*M]
            double [:] Ni   = self.Ni
            double [:,:] CM = self.CM
            double [:]   FM = self.FM
            double [:] X    = self.drpdt

        for i in range(M):
            bb=0
            for j in range(M):
                 bb += beta*CM[i,j]*(Ia[j]+fsa*Is[j])/Ni[j]
            aa = bb*S[i]
            X[i]     = -aa - FM[i]
            X[i+M]   = alpha *aa - gIa*Ia[i] + alpha * FM[i]
            X[i+2*M] = alphab*aa - gIs*Is[i] + alphab* FM[i]
        return


    def simulate(self, S0, Ia0, Is0, contactMatrix, Tf, Nf, Ti=0, integrator='odeint', seedRate=None):
        from scipy.integrate import odeint

        def rhs0(rp, t):
            if None != seedRate :
                self.FM = seedRate(t)
            else :
                self.FM = np.zeros( self.M, dtype = DTYPE)
            self.rhs(rp, t)
            self.CM = contactMatrix(t)
            return self.drpdt
        if integrator=='odeint':

            time_points=np.linspace(Ti, Tf, Nf);  ## intervals at which output is returned by integrator.
            u = odeint(rhs0, np.concatenate((S0, Ia0, Is0)), time_points, mxstep=100000)
        else:
            import odespy
            time_points=np.linspace(Ti, Tf, Nf);  ## intervals at which output is returned by integrator.
            solver = odespy.Vode(rhs0, method = 'bdf', atol=1E-7, rtol=1E-6, order=5, nsteps=10**6)
            #solver = odespy.RKF45(rhs0)
            #solver = odespy.RK4(rhs0)
            solver.set_initial_condition(np.concatenate((S0, Ia0, Is0)))
            u, time_points = solver.solve(time_points)

        data={'X':u, 't':time_points, 'N':self.N, 'M':self.M,'alpha':self.alpha, 'beta':self.beta,'gIa':self.gIa, 'gIs':self.gIs }
        return data




@cython.wraparound(False)
@cython.boundscheck(False)
@cython.cdivision(True)
@cython.nonecheck(False)
cdef class SIRS:
    """
    Susceptible, Infected, Recovered, Susceptible (SIRS)
    Ia: asymptomatic
    Is: symptomatic
    """
    cdef:
        readonly int N, M,
        readonly double alpha, beta, gIa, gIs, fsa, ep
        readonly np.ndarray rp0, Ni, drpdt, CM, FM, CC, sa, iaa

    def __init__(self, parameters, M, Ni):
        self.alpha = parameters.get('alpha')                    # fraction of asymptomatic infectives
        self.beta  = parameters.get('beta')                     # infection rate
        self.gIa   = parameters.get('gIa')                      # recovery rate of Ia
        self.gIs   = parameters.get('gIs')                      # recovery rate of Is
        self.fsa   = parameters.get('fsa')                      # the self-isolation parameter of symptomatics

        self.ep    = parameters.get('ep')                       # fraction of recovered who is susceptible
        sa         = parameters.get('sa')                       # daily arrival of new susceptibles
        iaa        = parameters.get('iaa')                      # daily arrival of new asymptomatics

        self.N     = np.sum(Ni)
        self.M     = M
        self.Ni    = np.zeros( self.M, dtype=DTYPE)             # # people in each age-group
        self.Ni    = Ni

        self.CM    = np.zeros( (self.M, self.M), dtype=DTYPE)   # contact matrix C
        self.FM    = np.zeros( self.M, dtype = DTYPE)           # seed function F
        self.drpdt = np.zeros( 4*self.M, dtype=DTYPE)           # right hand side

        self.sa    = np.zeros( self.M, dtype = DTYPE)
        if np.size(sa)==1:
            self.sa = sa*np.ones(M)
        elif np.size(sa)==M:
            self.sa= sa
        else:
            print('sa can be a number or an array of size M')

        self.iaa   = np.zeros( self.M, dtype = DTYPE)
        if np.size(iaa)==1:
            self.iaa = iaa*np.ones(M)
        elif np.size(iaa)==M:
            self.iaa = iaa
        else:
            print('iaa can be a number or an array of size M')


    cdef rhs(self, rp, tt):
        cdef:
            int N=self.N, M=self.M, i, j
            double alpha=self.alpha, beta=self.beta, gIa=self.gIa, aa, bb
            double fsa=self.fsa, alphab=1-self.alpha,gIs=self.gIs, ep=self.ep
            double [:] S    = rp[0  :M]
            double [:] Ia   = rp[M  :2*M]
            double [:] Is   = rp[2*M:3*M]
            double [:] Ni   = rp[3*M:4*M]
            double [:,:] CM = self.CM
            double [:] sa   = self.sa
            double [:] iaa  = self.iaa
            double [:] X    = self.drpdt

        for i in range(M):
            bb=0
            for j in range(M):
                 bb += beta*CM[i,j]*(Ia[j]+fsa*Is[j])/Ni[j]
            aa = bb*S[i]
            X[i]     = -aa + sa[i] + ep*(gIa*Ia[i] + gIs*Is[i])
            X[i+M]   = alpha *aa - gIa*Ia[i] + iaa[i]
            X[i+2*M] = alphab*aa - gIs*Is[i]
            X[i+3*M] = sa[i] + iaa[i]
        return


    def simulate(self, S0, Ia0, Is0, contactMatrix, Tf, Nf, Ti=0, integrator='odeint', seedRate=None):
        from scipy.integrate import odeint

        def rhs0(rp, t):
            self.rhs(rp, t)
            self.CM = contactMatrix(t)
            return self.drpdt

        if integrator=='odeint':
            time_points=np.linspace(Ti, Tf, Nf);  ## intervals at which output is returned by integrator.
            u = odeint(rhs0, np.concatenate((S0, Ia0, Is0, self.Ni)), time_points, mxstep=5000000)
        else:
            import odespy
            time_points=np.linspace(Ti, Tf, Nf);  ## intervals at which output is returned by integrator.
            solver = odespy.Vode(rhs0, method = 'bdf', atol=1E-7, rtol=1E-6, order=5, nsteps=10**6)
            #solver = odespy.RKF45(rhs0)
            #solver = odespy.RK4(rhs0)
            solver.set_initial_condition(np.concatenate((S0, Ia0, Is0, self.Ni)))
            u, time_points = solver.solve(time_points)

        data={'X':u, 't':time_points, 'N':self.N, 'M':self.M,'alpha':self.alpha, 'beta':self.beta,'gIa':self.gIa, 'gIs':self.gIs }
        return data




@cython.wraparound(False)
@cython.boundscheck(False)
@cython.cdivision(True)
@cython.nonecheck(False)
cdef class SEIR:
    """
    Susceptible, Exposed, Infected, Recovered (SEIR)
    Ia: asymptomatic
    Is: symptomatic
    """
    cdef:
        readonly int N, M,
        readonly double alpha, beta, gIa, gIs, gE, fsa
        readonly np.ndarray rp0, Ni, drpdt, CM, CC, FM

    def __init__(self, parameters, M, Ni):
        self.alpha = parameters.get('alpha')                    # fraction of asymptomatic infectives
        self.beta  = parameters.get('beta')                     # infection rate
        self.gIa   = parameters.get('gIa')                      # recovery rate of Ia
        self.gIs   = parameters.get('gIs')                      # recovery rate of Is
        self.gE    = parameters.get('gE')                       # recovery rate of E
        self.fsa   = parameters.get('fsa')                      # the self-isolation parameter

        self.N     = np.sum(Ni)
        self.M     = M
        self.Ni    = np.zeros( self.M, dtype=DTYPE)             # # people in each age-group
        self.Ni    = Ni

        self.CM    = np.zeros( (self.M, self.M), dtype=DTYPE)   # contact matrix C
        self.FM    = np.zeros( self.M, dtype = DTYPE)           # seed function F
        self.drpdt = np.zeros( 4*self.M, dtype=DTYPE)           # right hand side


    cdef rhs(self, rp, tt):
        cdef:
            int N=self.N, M=self.M, i, j
            double alpha=self.alpha, beta=self.beta, gIa=self.gIa, gIs=self.gIs, aa, bb
            double fsa=self.fsa, gE=self.gE, ce1=self.gE*self.alpha, ce2=self.gE*(1-self.alpha)
            double [:] S    = rp[0  :  M]
            double [:] E    = rp[  M:2*M]
            double [:] Ia   = rp[2*M:3*M]
            double [:] Is   = rp[3*M:4*M]
            double [:] Ni   = self.Ni
            double [:,:] CM = self.CM
            double [:]   FM = self.FM
            double [:] X    = self.drpdt

        for i in range(M):
            bb=0
            for j in range(M):
                 bb += beta*CM[i,j]*(Ia[j]+fsa*Is[j])/Ni[j]
            aa = bb*S[i]
            X[i]     = -aa - FM[i]
            X[i+M]   = aa       - gE*  E[i] + FM[i]
            X[i+2*M] = ce1*E[i] - gIa*Ia[i]
            X[i+3*M] = ce2*E[i] - gIs*Is[i]
        return


    def simulate(self, S0, E0, Ia0, Is0, contactMatrix, Tf, Nf, Ti=0, integrator='odeint', seedRate=None):
        from scipy.integrate import odeint

        def rhs0(rp, t):
            if None != seedRate :
                self.FM = seedRate(t)
            else :
                self.FM = np.zeros( self.M, dtype = DTYPE)
            self.rhs(rp, t)
            self.CM = contactMatrix(t)
            return self.drpdt

        if integrator=='odeint':
            time_points=np.linspace(Ti, Tf, Nf);  ## intervals at which output is returned by integrator.
            u = odeint(rhs0, np.concatenate((S0, E0, Ia0, Is0)), time_points, mxstep=5000000)
        else:
            import odespy
            time_points=np.linspace(Ti, Tf, Nf);  ## intervals at which output is returned by integrator.
            solver = odespy.Vode(rhs0, method = 'bdf', atol=1E-7, rtol=1E-6, order=5, nsteps=10**6)
            #solver = odespy.RKF45(rhs0)
            #solver = odespy.RK4(rhs0)
            solver.set_initial_condition(np.concatenate((S0, E0, Ia0, Is0)))
            u, time_points = solver.solve(time_points)

        data={'X':u, 't':time_points, 'N':self.N, 'M':self.M,'alpha':self.alpha, 'beta':self.beta,'gIa':self.gIa,'gIs':self.gIs,'gE':self.gE}
        return data




@cython.wraparound(False)
@cython.boundscheck(False)
@cython.cdivision(True)
@cython.nonecheck(False)
cdef class SEI5R:
    """
    Susceptible, Exposed, Infected, Recovered (SEIR)
    The infected class has 5 groups:
    * Ia: asymptomatic
    * Is: symptomatic
    * Ih: hospitalized
    * Ic: ICU
    * Im: Mortality

    S  ---> E
    E  ---> Ia, Is
    Ia ---> R
    Is ---> Ih, R
    Ih ---> Ic, R
    Ic ---> Im, R
    """
    cdef:
        readonly int N, M,
        readonly double alpha, beta, gE, gIa, gIs, gIh, gIc, fsa, fh
        readonly np.ndarray rp0, Ni, drpdt, CM, FM, CC, sa, iaa, hh, cc, mm

    def __init__(self, parameters, M, Ni):
        self.alpha = parameters.get('alpha')                    # fraction of asymptomatic infectives
        self.beta  = parameters.get('beta')                     # infection rate
        self.gE    = parameters.get('gE')                       # recovery rate of E class
        self.gIa   = parameters.get('gIa')                      # recovery rate of Ia
        self.gIs   = parameters.get('gIs')                      # recovery rate of Is
        self.gIh   = parameters.get('gIh')                      # recovery rate of Is
        self.gIc   = parameters.get('gIc')                      # recovery rate of Is
        self.fsa   = parameters.get('fsa')                      # the self-isolation parameter of symptomatics
        self.fh    = parameters.get('fh')                       # the self-isolation parameter of hospitalizeds

        sa         = parameters.get('sa')                       # daily arrival of new susceptibles
        hh         = parameters.get('hh')                       # hospital
        cc         = parameters.get('cc')                       # ICU
        mm         = parameters.get('mm')                       # mortality
        iaa        = parameters.get('iaa')                      # daily arrival of new asymptomatics

        self.N     = np.sum(Ni)
        self.M     = M
        self.Ni    = np.zeros( self.M, dtype=DTYPE)             # # people in each age-group
        self.Ni    = Ni

        self.CM    = np.zeros( (self.M, self.M), dtype=DTYPE)   # contact matrix C
        self.drpdt = np.zeros( 8*self.M, dtype=DTYPE)           # right hand side

        self.sa    = np.zeros( self.M, dtype = DTYPE)
        if np.size(sa)==1:
            self.sa = sa*np.ones(M)
        elif np.size(sa)==M:
            self.sa= sa
        else:
            print('sa can be a number or an array of size M')

        self.hh    = np.zeros( self.M, dtype = DTYPE)
        if np.size(hh)==1:
            self.hh = hh*np.ones(M)
        elif np.size(hh)==M:
            self.hh= hh
        else:
            print('hh can be a number or an array of size M')

        self.cc    = np.zeros( self.M, dtype = DTYPE)
        if np.size(cc)==1:
            self.cc = cc*np.ones(M)
        elif np.size(cc)==M:
            self.cc= cc
        else:
            print('cc can be a number or an array of size M')

        self.mm    = np.zeros( self.M, dtype = DTYPE)
        if np.size(mm)==1:
            self.mm = mm*np.ones(M)
        elif np.size(mm)==M:
            self.mm= mm
        else:
            print('mm can be a number or an array of size M')

        self.iaa    = np.zeros( self.M, dtype = DTYPE)
        if np.size(iaa)==1:
            self.iaa = iaa*np.ones(M)
        elif np.size(iaa)==M:
            self.iaa = iaa
        else:
            print('iaa can be a number or an array of size M')


    cdef rhs(self, rp, tt):
        cdef:
            int N=self.N, M=self.M, i, j
            double alpha=self.alpha, beta=self.beta, aa, bb
            double fsa=self.fsa, fh=self.fh, alphab=1-self.alpha, gE=self.gE
            double gIs=self.gIs, gIa=self.gIa, gIh=self.gIh, gIc=self.gIh
            double ce1=self.gE*self.alpha, ce2=self.gE*(1-self.alpha)
            double [:] S    = rp[0  :M]
            double [:] E    = rp[M  :2*M]
            double [:] Ia   = rp[2*M:3*M]
            double [:] Is   = rp[3*M:4*M]
            double [:] Ih   = rp[4*M:5*M]
            double [:] Ic   = rp[5*M:6*M]
            double [:] Im   = rp[6*M:7*M]
            double [:] Ni   = rp[7*M:8*M]
            double [:,:] CM = self.CM
            double [:] sa   = self.sa
            double [:] iaa  = self.iaa
            double [:] hh   = self.hh
            double [:] cc   = self.cc
            double [:] mm   = self.mm
            double [:] X    = self.drpdt

        for i in range(M):
            bb=0
            for j in range(M):
                 bb += beta*CM[i,j]*(Ia[j]+fsa*Is[j]+fh*Ih[j])/Ni[j]
            aa = bb*S[i]
            X[i]     = -aa + sa[i]
            X[i+M]   = aa  - gE*E[i]
            X[i+2*M] = ce1*E[i] - gIa*Ia[i]
            X[i+3*M] = ce2*E[i] - gIs*Is[i]
            X[i+4*M] = gIs*hh[i]*Is[i] - gIh*Ih[i]
            X[i+5*M] = gIh*cc[i]*Is[i] - gIc*Ic[i]
            X[i+6*M] = gIc*mm[i]*Ic[i]
            X[i+7*M] = sa[i] - Im[i]
        return


    def simulate(self, S0, E0, Ia0, Is0, Ih0, Ic0, Im0, contactMatrix, Tf, Nf, Ti=0, integrator='odeint', seedRate=None):
        from scipy.integrate import odeint

        def rhs0(rp, t):
            self.rhs(rp, t)
            self.CM = contactMatrix(t)
            return self.drpdt

        if integrator=='odeint':
            time_points=np.linspace(Ti, Tf, Nf);  ## intervals at which output is returned by integrator.
            u = odeint(rhs0, np.concatenate((S0, E0, Ia0, Is0, Ih0, Ic0, Im0, self.Ni)), time_points, mxstep=5000000)
        else:
            import odespy
            time_points=np.linspace(Ti, Tf, Nf);  ## intervals at which output is returned by integrator.
            solver = odespy.Vode(rhs0, method = 'bdf', atol=1E-7, rtol=1E-6, order=5, nsteps=10**6)
            #solver = odespy.RKF45(rhs0)
            #solver = odespy.RK4(rhs0)
            solver.set_initial_condition(np.concatenate((S0, E0, Ia0, Is0, Ih0, Ic0, Im0, self.Ni)))
            u, time_points = solver.solve(time_points)

        data={'X':u, 't':time_points, 'N':self.N, 'M':self.M,'alpha':self.alpha, 'beta':self.beta,'gIa':self.gIa,'gIs':self.gIs,'gE':self.gE}
        return data




@cython.wraparound(False)
@cython.boundscheck(False)
@cython.cdivision(True)
@cython.nonecheck(False)
cdef class SIkR:
    """
    Susceptible, Infected, Recovered (SIkR)
    method of k-stages of I
    """
    cdef:
        readonly int N, M, ki
        readonly double alpha, beta, gI, fsa
        readonly np.ndarray rp0, Ni, drpdt,  CM, CC, FM

    def __init__(self, parameters, M, Ni):
        self.alpha = parameters.get('alpha')                    # fraction of asymptomatic infectives
        self.beta  = parameters.get('beta')                     # infection rate
        self.gI    = parameters.get('gI')                       # recovery rate of Ia
        self.ki    = parameters.get('k')                        # recovery rate of Ia
        self.fsa   = parameters.get('fsa')                      # the self-isolation parameter

        self.N     = np.sum(Ni)
        self.M     = M
        self.Ni    = np.zeros( self.M, dtype=DTYPE)             # # people in each age-group
        self.Ni    = Ni

        self.CM    = np.zeros( (self.M, self.M), dtype=DTYPE)   # contact matrix C
        self.FM    = np.zeros( self.M, dtype = DTYPE)           # seed function F
        self.drpdt = np.zeros( (self.ki+1)*self.M, dtype=DTYPE) # right hand side


    cdef rhs(self, rp, tt):
        cdef:
            int N=self.N, M=self.M, i, j, jj, ki=self.ki
            double alpha=self.alpha, beta=self.beta, gI=self.ki*self.gI, aa, bb
            double [:] S    = rp[0  :M]
            double [:] I    = rp[M  :(ki+1)*M]
            double [:] Ni   = self.Ni
            double [:,:] CM = self.CM
            double [:]   FM = self.FM
            double [:] X    = self.drpdt

        for i in range(M):
            bb=0
            for jj in range(ki):
                for j in range(M):
                    bb += beta*(CM[i,j]*I[j+jj*M])/Ni[j]
            aa = bb*S[i]
            X[i]     = -aa - FM[i]
            X[i+M]   = aa - gI*I[i] + FM[i]

            for j in range(ki-1):
                X[i+(j+2)*M]   = gI*I[i+j*M] - gI*I[i+(j+1)*M]
        return


    def simulate(self, S0, I0, contactMatrix, Tf, Nf, Ti=0, integrator='odeint', seedRate=None):
        from scipy.integrate import odeint

        def rhs0(rp, t):
            if None != seedRate :
                self.FM = seedRate(t)
            else :
                self.FM = np.zeros( self.M, dtype = DTYPE)
            self.rhs(rp, t)
            self.CM = contactMatrix(t)
            return self.drpdt

        if integrator=='odeint':
            time_points=np.linspace(Ti, Tf, Nf);  ## intervals at which output is returned by integrator.
            u = odeint(rhs0, np.concatenate((S0, I0)), time_points, mxstep=5000000)
        else:
            import odespy
            time_points=np.linspace(Ti, Tf, Nf);  ## intervals at which output is returned by integrator.
            solver = odespy.Vode(rhs0, method = 'bdf', atol=1E-7, rtol=1E-6, order=5, nsteps=10**6)
            #solver = odespy.RKF45(rhs0)
            #solver = odespy.RK4(rhs0)
            solver.set_initial_condition(np.concatenate((S0, I0)))
            u, time_points = solver.solve(time_points)

        data={'X':u, 't':time_points, 'N':self.N, 'M':self.M,'alpha':self.alpha, 'beta':self.beta,'gI':self.gI, 'k':self.ki }
        return data




@cython.wraparound(False)
@cython.boundscheck(False)
@cython.cdivision(True)
@cython.nonecheck(False)
cdef class SEkIkR:
    """
    Susceptible, Infected, Recovered (SIkR)
    method of k-stages of I
    See: Lloyd, Theoretical Population Biology 60, 59􏰈71 (2001), doi:10.1006􏰅tpbi.2001.1525.
    """
    cdef:
        readonly int N, M, ki, ke
        readonly double alpha, beta, gI, fsa, gE
        readonly np.ndarray rp0, Ni, drpdt, CM, CC, FM

    def __init__(self, parameters, M, Ni):
        self.alpha = parameters.get('alpha')                    # fraction of asymptomatic infectives
        self.beta  = parameters.get('beta')                     # infection rate
        self.gE    = parameters.get('gE')
        self.gI    = parameters.get('gI')                      # recovery rate of Ia
        self.ki    = parameters.get('kI')                      # recovery rate of Ia
        self.ke    = parameters.get('kE')
        self.fsa   = parameters.get('fsa')                      # the self-isolation parameter

        self.N     = np.sum(Ni)
        self.M     = M
        self.Ni    = np.zeros( self.M, dtype=DTYPE)             # # people in each age-group
        self.Ni    = Ni

        self.CM    = np.zeros( (self.M, self.M), dtype=DTYPE)   # contact matrix C
        self.FM    = np.zeros( self.M, dtype = DTYPE)           # seed function F
        self.drpdt = np.zeros( (self.ki + self.ke + 1)*self.M, dtype=DTYPE)           # right hand side


    cdef rhs(self, rp, tt):
        cdef:
            int N=self.N, M=self.M, i, j, jj, ki=self.ki, ke = self.ke
            double alpha=self.alpha, beta=self.beta, gI=self.ki*self.gI, aa, bb
            double fsa=self.fsa, alphab=1-self.alpha, gE = self.ke * self.gE
            double [:] S    = rp[0  :M]
            double [:] E    = rp[M  :(ke+1)*M]
            double [:] I    = rp[(ke+1)*M  :(ke+ki+1)*M]
            double [:] Ni   = self.Ni
            double [:,:] CM = self.CM
            double [:]   FM = self.FM
            double [:] X    = self.drpdt

        for i in range(M):
            bb=0
            for jj in range(ki):
                for j in range(M):
                    bb += beta*(CM[i,j]*I[j+jj*M])/Ni[j]
            aa = bb*S[i]
            X[i]     = -aa - FM[i]

            # If there is any E stage...
            if 0 != ke :
                # People removed from S are put in E[0]
                X[i+M+0] = aa - gE*E[i] + FM[i]

                # Propagate cases along the E stages
                for j in range(ke - 1) :
                    X[i + M +  (j+1)*M ] = gE * E[i+j*M] - gE * E[i+(j+1)*M]

                # Transfer cases from E[-1] to I[0]
                X[i + (ke+1)* M + 0] = gE * E[i+(ke-1)*M] - gI * I[i]

            # However, if there aren't any E stages
            else :
                # People removed from S are put in I[0]
                X[i + (ke+1)* M + 0] = aa + FM[i] - gI * I[i]

            # In both cases, propagate cases along the I stages.
            for j in range(ki-1):
                X[i+(ke+1)*M + (j+1)*M ]   = gI*I[i+j*M] - gI*I[i+(j+1)*M]
        return


    def simulate(self, S0, E0, I0, contactMatrix, Tf, Nf, Ti=0, integrator='odeint', seedRate=None):
        from scipy.integrate import odeint

        def rhs0(rp, t):
            if None != seedRate :
                self.FM = seedRate(t)
            else :
                self.FM = np.zeros( self.M, dtype = DTYPE)
            self.rhs(rp, t)
            self.CM = contactMatrix(t)
            return self.drpdt

        if integrator=='odeint':
            time_points=np.linspace(Ti, Tf, Nf);  ## intervals at which output is returned by integrator.
            u = odeint(rhs0, np.concatenate((S0, E0, I0)), time_points, mxstep=5000000)
        else:
            import odespy
            time_points=np.linspace(Ti, Tf, Nf);  ## intervals at which output is returned by integrator.
            solver = odespy.Vode(rhs0, method = 'bdf', atol=1E-7, rtol=1E-6, order=5, nsteps=10**6)
            #solver = odespy.RKF45(rhs0)
            #solver = odespy.RK4(rhs0)
            solver.set_initial_condition(np.concatenate((S0, E0, I0)))
            u, time_points = solver.solve(time_points)

        data={'X':u, 't':time_points, 'N':self.N, 'M':self.M,'alpha':self.alpha, 'beta':self.beta,'gI':self.gI, 'k':self.ki }
        return data




@cython.wraparound(False)
@cython.boundscheck(False)
@cython.cdivision(True)
@cython.nonecheck(False)
cdef class SEAIR:
    """
    Susceptible, Exposed, Asymptomatic and infected, Infected, Recovered (SEAIR)
    Ia: asymptomatic
    Is: symptomatic
    A : Asymptomatic and infectious
    """
    cdef:
        readonly int N, M,
        readonly double alpha, beta, gIa, gIs, gE, gAA, gAS, fsa
        readonly np.ndarray rp0, Ni, drpdt,  CM, CC, FM

    def __init__(self, parameters, M, Ni):
        self.alpha = parameters.get('alpha')                    # fraction of asymptomatic infectives
        self.beta  = parameters.get('beta')                     # infection rate
        self.gIa   = parameters.get('gIa')                      # recovery rate of Ia
        self.gIs   = parameters.get('gIs')                      # recovery rate of Is
        self.gE    = parameters.get('gE')                       # recovery rate of E
        self.gAA   = parameters.get('gE')                       # rate to go from A to Ia
        self.gAS   = parameters.get('gE')                       # rate to go from A to Is
        self.fsa   = parameters.get('fsa')                      # the self-isolation parameter

        self.N     = np.sum(Ni)
        self.M     = M
        self.Ni    = np.zeros( self.M, dtype=DTYPE)             # # people in each age-group
        self.Ni    = Ni

        self.CM    = np.zeros( (self.M, self.M), dtype=DTYPE)   # contact matrix C
        self.FM    = np.zeros( self.M, dtype = DTYPE)           # seed function F
        self.drpdt = np.zeros( 5*self.M, dtype=DTYPE)           # right hand side


    cdef rhs(self, rp, tt):
        cdef:
            int N=self.N, M=self.M, i, j
            double beta=self.beta, aa, bb
            double fsa=self.fsa, gE=self.gE, gIa=self.gIa, gIs=self.gIs
            double gAA=self.gAA*self.alpha, gAS=self.gAS*(1-self.alpha)

            double [:] S    = rp[0*M:M]
            double [:] E    = rp[1*M:2*M]
            double [:] A    = rp[2*M:3*M]
            double [:] Ia   = rp[3*M:4*M]
            double [:] Is   = rp[4*M:5*M]
            double [:] Ni   = self.Ni
            double [:,:] CM = self.CM
            double [:]   FM = self.FM
            double [:] X    = self.drpdt

        for i in range(M):
            bb=0
            for j in range(M):
                 bb += beta*CM[i,j]*(Ia[j]+fsa*Is[j])/Ni[j]
            aa = bb*S[i]
            X[i]     = -aa - FM[i]
            X[i+M]   =  aa      - gE       *E[i] + FM[i]
            X[i+2*M] = gE* E[i] - (gAA+gAS)*A[i]
            X[i+3*M] = gAA*A[i] - gIa     *Ia[i]
            X[i+4*M] = gAS*A[i] - gIs     *Is[i]
        return


    def simulate(self, S0, E0, A0, Ia0, Is0, contactMatrix, Tf, Nf, Ti=0, integrator='odeint', seedRate=None):
        from scipy.integrate import odeint

        def rhs0(rp, t):
            if None != seedRate :
                self.FM = seedRate(t)
            else :
                self.FM = np.zeros( self.M, dtype = DTYPE)
            self.rhs(rp, t)
            self.CM = contactMatrix(t)
            return self.drpdt

        if integrator=='odeint':
            time_points=np.linspace(Ti, Tf, Nf);  ## intervals at which output is returned by integrator.
            u = odeint(rhs0, np.concatenate((S0, E0, A0, Ia0, Is0)), time_points, mxstep=5000000)
        else:
            import odespy
            time_points=np.linspace(Ti, Tf, Nf);  ## intervals at which output is returned by integrator.
            solver = odespy.Vode(rhs0, method = 'bdf', atol=1E-7, rtol=1E-6, order=5, nsteps=10**6)
            #solver = odespy.RKF45(rhs0)
            #solver = odespy.RK4(rhs0)
            solver.set_initial_condition(np.concatenate((S0, E0, A0, Ia0, Is0)))
            u, time_points = solver.solve(time_points)

        data={'X':u, 't':time_points, 'N':self.N, 'M':self.M,'alpha':self.alpha,'beta':self.beta,'gIa':self.gIa,'gIs':self.gIs,'gE':self.gE,'gAA':self.gAA,'gAS':self.gAS}
        return data




@cython.wraparound(False)
@cython.boundscheck(False)
@cython.cdivision(True)
@cython.nonecheck(False)
cdef class SEAIRQ:
    """
    Susceptible, Exposed, Asymptomatic and infected, Infected, Recovered, Quarantined (SEAIRQ)
    Ia: asymptomatic
    Is: symptomatic
    A : Asymptomatic and infectious
    """
    cdef:
        readonly int N, M,
        readonly double alpha, beta, gIa, gIs, gE, gAA, gAS, fsa
        readonly double tS, tE, tA, tIa, tIs
        readonly np.ndarray rp0, Ni, drpdt, CM, CC, FM

    def __init__(self, parameters, M, Ni):
        self.alpha = parameters.get('alpha')                    # fraction of asymptomatic infectives
        self.beta  = parameters.get('beta')                     # infection rate
        self.gIa   = parameters.get('gIa')                      # recovery rate of Ia
        self.gIs   = parameters.get('gIs')                      # recovery rate of Is
        self.gE    = parameters.get('gE')                       # recovery rate of E
        self.gAA   = parameters.get('gE')                       # rate to go from A to Ia
        self.gAS   = parameters.get('gE')                       # rate to go from A to Is
        self.fsa   = parameters.get('fsa')                      # the self-isolation parameter


        self.tS    = parameters.get('tS ')                       # testing rate in S
        self.tE    = parameters.get('tE ')                       # testing rate in E
        self.tA    = parameters.get('tA ')                       # testing rate in A
        self.tIa   = parameters.get('tIa')                       # testing rate in Ia
        self.tIs   = parameters.get('tIs')                       # testing rate in Is

        self.N     = np.sum(Ni)
        self.M     = M
        self.Ni    = np.zeros( self.M, dtype=DTYPE)             # # people in each age-group
        self.Ni    = Ni

        self.CM    = np.zeros( (self.M, self.M), dtype=DTYPE)   # contact matrix C
        self.FM    = np.zeros( self.M, dtype = DTYPE)           # seed function F
        self.drpdt = np.zeros( 5*self.M, dtype=DTYPE)           # right hand side


    cdef rhs(self, rp, tt):
        cdef:
            int N=self.N, M=self.M, i, j
            double beta=self.beta, aa, bb
            double tS=self.tS, tE=self.tE, tA=self.tA, tIa=self.tIa, tIs=self.tIs
            double fsa=self.fsa, gE=self.gE, gIa=self.gIa, gIs=self.gIs
            double gAA=self.gAA*self.alpha, gAS=self.gAS*(1-self.alpha)

            double [:] S    = rp[0*M:M]
            double [:] E    = rp[1*M:2*M]
            double [:] A    = rp[2*M:3*M]
            double [:] Ia   = rp[3*M:4*M]
            double [:] Is   = rp[4*M:5*M]
            double [:] Ni   = self.Ni
            double [:,:] CM = self.CM
            double [:]   FM = self.FM
            double [:] X    = self.drpdt

        for i in range(M):
            bb=0
            for j in range(M):
                 bb += beta*CM[i,j]*(Ia[j]+fsa*Is[j])/Ni[j]
            aa = bb*S[i]
            X[i]     = -aa      - tS          *S[i] - FM[i]
            X[i+M]   =  aa      - (gE+tE)     *E[i] + FM[i]
            X[i+2*M] = gE* E[i] - (gAA+gAS+tA)*A[i]
            X[i+3*M] = gAA*A[i] - (gIa+tIa   )*Ia[i]
            X[i+4*M] = gAS*A[i] - (gIs+tIs   )*Is[i]
        return


    def simulate(self, S0, E0, A0, Ia0, Is0, contactMatrix, Tf, Nf, Ti=0, integrator='odeint', seedRate=None):
        from scipy.integrate import odeint

        def rhs0(rp, t):
            if None != seedRate :
                self.FM = seedRate(t)
            else :
                self.FM = np.zeros( self.M, dtype = DTYPE)
            self.rhs(rp, t)
            self.CM = contactMatrix(t)
            return self.drpdt

        if integrator=='odeint':
            time_points=np.linspace(Ti, Tf, Nf);  ## intervals at which output is returned by integrator.
            u = odeint(rhs0, np.concatenate((S0, E0, A0, Ia0, Is0)), time_points, mxstep=5000000)
        else:
            import odespy
            time_points=np.linspace(Ti, Tf, Nf);  ## intervals at which output is returned by integrator.
            solver = odespy.Vode(rhs0, method = 'bdf', atol=1E-7, rtol=1E-6, order=5, nsteps=10**6)
            #solver = odespy.RKF45(rhs0)
            #solver = odespy.RK4(rhs0)
            solver.set_initial_condition(np.concatenate((S0, E0, A0, Ia0, Is0)))
            u, time_points = solver.solve(time_points)

<<<<<<< HEAD
        data={'X':u, 't':time_points, 'N':self.N, 'M':self.M,'alpha':self.alpha,'beta':self.beta,'gIa':self.gIa,'gIs':self.gIs,'gE':self.gE,'gAA':self.gAA,'gAS':self.gAS,'tS':self.tS,'tE':self.tE,'tIa':self.tIa,'tIs':self.tIs}
        return data



=======
        if filename=='None':
            data={'X':u, 't':time_points, 'N':self.N, 'M':self.M,'alpha':self.alpha,'beta':self.beta,'gIa':self.gIa,'gIs':self.gIs,'gE':self.gE,'gAA':self.gAA,'gAS':self.gAS,'tS':self.tS,'tE':self.tE,'tIa':self.tIa,'tIs':self.tIs}
        else:
            from scipy.io import savemat
            data={'X':u, 't':time_points, 'N':self.N, 'M':self.M,'alpha':self.alpha,'beta':self.beta,'gIa':self.gIa,'gIs':self.gIs,'gE':self.gE,'gAA':self.gAA,'gAS':self.gAS,'tS':self.tS,'tE':self.tE,'tIa':self.tIa,'tIs':self.tIs}
            savemat(filename, {'X':u, 't':time_points, 'N':self.N, 'M':self.M,'alpha':self.alpha,'beta':self.beta,'gIa':self.gIa,'gIs':self.gIs,'gE':self.gE,'gAA':self.gAA,'gAS':self.gAS,'tS':self.tS,'tE':self.tE,'tIa':self.tIa,'tIs':self.tIs})
        return data
>>>>>>> 34ff744b
<|MERGE_RESOLUTION|>--- conflicted
+++ resolved
@@ -829,18 +829,5 @@
             solver.set_initial_condition(np.concatenate((S0, E0, A0, Ia0, Is0)))
             u, time_points = solver.solve(time_points)
 
-<<<<<<< HEAD
         data={'X':u, 't':time_points, 'N':self.N, 'M':self.M,'alpha':self.alpha,'beta':self.beta,'gIa':self.gIa,'gIs':self.gIs,'gE':self.gE,'gAA':self.gAA,'gAS':self.gAS,'tS':self.tS,'tE':self.tE,'tIa':self.tIa,'tIs':self.tIs}
-        return data
-
-
-
-=======
-        if filename=='None':
-            data={'X':u, 't':time_points, 'N':self.N, 'M':self.M,'alpha':self.alpha,'beta':self.beta,'gIa':self.gIa,'gIs':self.gIs,'gE':self.gE,'gAA':self.gAA,'gAS':self.gAS,'tS':self.tS,'tE':self.tE,'tIa':self.tIa,'tIs':self.tIs}
-        else:
-            from scipy.io import savemat
-            data={'X':u, 't':time_points, 'N':self.N, 'M':self.M,'alpha':self.alpha,'beta':self.beta,'gIa':self.gIa,'gIs':self.gIs,'gE':self.gE,'gAA':self.gAA,'gAS':self.gAS,'tS':self.tS,'tE':self.tE,'tIa':self.tIa,'tIs':self.tIs}
-            savemat(filename, {'X':u, 't':time_points, 'N':self.N, 'M':self.M,'alpha':self.alpha,'beta':self.beta,'gIa':self.gIa,'gIs':self.gIs,'gE':self.gE,'gAA':self.gAA,'gAS':self.gAS,'tS':self.tS,'tE':self.tE,'tIa':self.tIa,'tIs':self.tIs})
-        return data
->>>>>>> 34ff744b
+        return data